--- conflicted
+++ resolved
@@ -24,20 +24,6 @@
             timestamp = datetime.datetime.utcfromtimestamp(row[key])
             row[key] = timestamp.strftime('%Y-%m-%d')
 
-<<<<<<< HEAD
-# From: https://stackoverflow.com/questions/15411967/how-can-i-check-if-code-is-executed-in-the-ipython-notebook
-def is_notebook():
-    try:
-        shell = get_ipython().__class__.__name__
-        if shell == 'ZMQInteractiveShell':
-            return True   # Jupyter notebook or qtconsole
-        elif shell == 'TerminalInteractiveShell':
-            return False  # Terminal running IPython
-        else:
-            return False  # Other type (?)
-    except NameError:
-        return False      # Probably standard Python interpreter
-=======
 
 def get_all_models_meta_data(mindsdb_native, custom_models):
     ''' combine custom models and native models to one array
@@ -57,4 +43,15 @@
     model_data_arr.extend(custom_models.get_models())
 
     return model_data_arr
->>>>>>> 09bdd146
+
+def is_notebook():
+    try:
+        shell = get_ipython().__class__.__name__
+        if shell == 'ZMQInteractiveShell':
+            return True   # Jupyter notebook or qtconsole
+        elif shell == 'TerminalInteractiveShell':
+            return False  # Terminal running IPython
+        else:
+            return False  # Other type (?)
+    except NameError:
+        return False      # Probably standard Python interpreter