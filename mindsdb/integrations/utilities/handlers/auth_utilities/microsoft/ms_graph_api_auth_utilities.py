from typing import Dict, List, Text

from flask import request
import msal

from mindsdb.integrations.utilities.handlers.auth_utilities.exceptions import AuthException
from mindsdb.utilities import log

logger = log.getLogger(__name__)


class MSGraphAPIDelegatedPermissionsManager:
    """
    The class for managing the delegated permissions for the Microsoft Graph API.
    """
    def __init__(
        self,
        client_id: Text,
        client_secret: Text,
        tenant_id: Text,
        cache: msal.SerializableTokenCache,
        scopes: List = ["https://graph.microsoft.com/.default"],
        code: Text = None,
    ) -> None:
        """
        Initializes the delegated permissions manager.

        Args:
            client_id (Text): The client ID of the application registered in Microsoft Entra ID.
            client_secret (Text): The client secret of the application registered in Microsoft Entra ID.
            tenant_id (Text): The tenant ID of the application registered in Microsoft Entra ID.
            cache (msal.SerializableTokenCache): The token cache for storing the access token.
            scopes (List): The scopes for the Microsoft Graph API.
            code (Text): The authentication code for acquiring the access token.
        """
        self.client_id = client_id
        self.client_secret = client_secret
        self.tenant_id = tenant_id
        self.cache = cache
        self.scopes = scopes
        self.code = code

        # Set the redirect URI based on the request origin.
        # If the request origin is 127.0.0.1 (localhost), replace it with localhost.
        # This is done because the only HTTP origin allowed in Microsoft Entra ID app registration is localhost.
<<<<<<< HEAD
        request_origin = request.headers.get('ORIGIN') or (request.scheme + '://' + request.host)
        if not request_origin:
            raise AuthException('Request origin could not be determined!')
        request_origin = request_origin.replace('127.0.0.1', 'localhost') if 'http://127.0.0.1' in request_origin else request_origin
=======
        request_origin = request.headers.get('ORIGIN').replace('127.0.0.1', 'localhost') if 'http://127.0.0.1' in request.headers.get('ORIGIN') else request.headers.get('ORIGIN')
>>>>>>> 12de316e
        self.redirect_uri = request_origin + '/verify-auth'

    def get_access_token(self) -> Text:
        """
        Retrieves an access token for the Microsoft Graph API.
        If a valid access token is found in the cache, it is returned.
        Otherwise, the authentication flow is executed.

        Returns:
            Text: The access token for the Microsoft Graph API.
        """
        # Check if a valid access token is already in the cache for the signed-in user.
        msal_app = self._get_msal_app()
        accounts = msal_app.get_accounts()

        if accounts:
            response = msal_app.acquire_token_silent(self.scopes, account=accounts[0])
            if "access_token" in response:
                return response['access_token']

        # If no valid access token is found in the cache, run the authentication flow.
        response = self._execute_ms_graph_api_auth_flow()

        if "access_token" in response:
            return response['access_token']
        # If no access token is returned, raise an exception.
        # This is the expected behaviour when the user attempts to authenticate for the first time.
        else:
            raise AuthException(
                f'Error getting access token: {response.get("error_description")}',
                auth_url=response.get('auth_url')
            )

    def _get_msal_app(self) -> msal.ConfidentialClientApplication:
        """
        Returns an instance of the MSAL ConfidentialClientApplication.

        Returns:
            msal.ConfidentialClientApplication: An instance of the MSAL ConfidentialClientApplication.
        """
        return msal.ConfidentialClientApplication(
            self.client_id,
            authority=f"https://login.microsoftonline.com/{self.tenant_id}",
            client_credential=self.client_secret,
            token_cache=self.cache,
        )

    def _execute_ms_graph_api_auth_flow(self) -> Dict:
        """
        Executes the authentication flow for the Microsoft Graph API.
        If the authentication code is provided, the token is acquired by authorization code.
        Otherwise, the authorization request URL is returned.

        Raises:
            AuthException: If the authentication code is not provided

        Returns:
            Dict: The response from the Microsoft Graph API authentication flow.
        """
        msal_app = self._get_msal_app()

        # If the authentication code is provided, acquire the token by authorization code.
        if self.code:
            response = msal_app.acquire_token_by_authorization_code(
                code=self.code,
                scopes=self.scopes,
                redirect_uri=self.redirect_uri
            )

            return response

        # If the authentication code is not provided, get the authorization request URL.
        else:
            auth_url = msal_app.get_authorization_request_url(
                scopes=self.scopes,
                redirect_uri=self.redirect_uri
            )

            raise AuthException(f'Authorisation required. Please follow the url: {auth_url}', auth_url=auth_url)<|MERGE_RESOLUTION|>--- conflicted
+++ resolved
@@ -43,14 +43,11 @@
         # Set the redirect URI based on the request origin.
         # If the request origin is 127.0.0.1 (localhost), replace it with localhost.
         # This is done because the only HTTP origin allowed in Microsoft Entra ID app registration is localhost.
-<<<<<<< HEAD
         request_origin = request.headers.get('ORIGIN') or (request.scheme + '://' + request.host)
         if not request_origin:
             raise AuthException('Request origin could not be determined!')
         request_origin = request_origin.replace('127.0.0.1', 'localhost') if 'http://127.0.0.1' in request_origin else request_origin
-=======
-        request_origin = request.headers.get('ORIGIN').replace('127.0.0.1', 'localhost') if 'http://127.0.0.1' in request.headers.get('ORIGIN') else request.headers.get('ORIGIN')
->>>>>>> 12de316e
+
         self.redirect_uri = request_origin + '/verify-auth'
 
     def get_access_token(self) -> Text:
