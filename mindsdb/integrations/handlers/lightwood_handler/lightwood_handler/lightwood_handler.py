import sys
import json
import copy
from datetime import datetime
from typing import Optional

import pandas as pd
from type_infer.dtype import dtype
import lightwood
<<<<<<< HEAD
=======
from lightwood.api.high_level import ProblemDefinition
from mindsdb_sql import parse_sql
from mindsdb_sql.parser.ast.base import ASTNode
from mindsdb_sql.parser.ast import BinaryOperation, Identifier, Constant, Select, Show, Star, NativeQuery
from mindsdb_sql.parser.dialects.mindsdb import (
    RetrainPredictor,
    CreatePredictor,
    DropPredictor
)
from lightwood import __version__ as lightwood_version
from type_infer.dtype import dtype
>>>>>>> 980d7939
import numpy as np

import mindsdb.interfaces.storage.db as db
from mindsdb.integrations.libs.response import (
    HandlerStatusResponse,
    HandlerResponse as Response,
    RESPONSE_TYPE
)
from mindsdb.utilities.functions import cast_row_types
from mindsdb.utilities.hooks import after_predict as after_predict_hook
from mindsdb.interfaces.model.functions import (
    get_model_record,
    get_model_records
)
from mindsdb.interfaces.storage.json import get_json_storage
from mindsdb.integrations.libs.base import BaseMLEngine

from .utils import unpack_jsonai_old_args
from .functions import run_learn, run_update

IS_PY36 = sys.version_info[1] <= 6


class NumpyJSONEncoder(json.JSONEncoder):
    """
    Use this encoder to avoid
    "TypeError: Object of type float32 is not JSON serializable"

    Example:
    x = np.float32(5)
    json.dumps(x, cls=NumpyJSONEncoder)
    """

    def default(self, obj):
        if isinstance(obj, np.ndarray):
            return obj.tolist()
        elif isinstance(obj, (np.float, np.float32, np.float64)):
            return float(obj)
        else:
            return super().default(obj)


class LightwoodHandler(BaseMLEngine):
    name = 'lightwood'

    @staticmethod
    def create_validation(target, args=None, **kwargs):
        if 'df' not in kwargs:
            return
        df = kwargs['df']
        columns = [x.lower() for x in df.columns]
        if target.lower() not in columns:
            raise Exception(f"There is no column '{target}' in dataframe")

        if 'timeseries_settings' in args and args['timeseries_settings'].get('is_timeseries') is True:
            tss = args['timeseries_settings']
            if 'order_by' in tss and tss['order_by'].lower() not in columns:
                raise Exception(f"There is no column '{tss['order_by']}' in dataframe")
            if isinstance(tss.get('group_by'), list):
                for column in tss['group_by']:
                    if column.lower() not in columns:
                        raise Exception(f"There is no column '{column}' in dataframe")


    def create(self, target, df, args):
        args['target'] = target
        run_learn(
            df,
            args,   # Problem definition and JsonAI override
            self.model_storage
        )

    def predict(self, df, args=None):
        pred_format = args['pred_format']
        predictor_code = args['code']
        dtype_dict = args['dtype_dict']
        learn_args = args['learn_args']
        pred_args = args.get('predict_params', {})
        self.model_storage.fileStorage.pull()

        predictor = lightwood.predictor_from_state(
            self.model_storage.fileStorage.folder_path / self.model_storage.fileStorage.folder_name,
            predictor_code
        )

        predictions = predictor.predict(df, args=pred_args)
        predictions = predictions.to_dict(orient='records')

        # TODO!!!
        # after_predict_hook(
        #     company_id=self.company_id,
        #     predictor_id=predictor_record.id,
        #     rows_in_count=df.shape[0],
        #     columns_in_count=df.shape[1],
        #     rows_out_count=len(predictions)
        # )

        # region format result
        target = args['target']
        explain_arr = []
        pred_dicts = []
        for i, row in enumerate(predictions):
            values = {
                'predicted_value': row['prediction'],
                'confidence': row.get('confidence', None),
                'anomaly': row.get('anomaly', None),
                'truth': row.get('truth', None)
            }

            if predictor.supports_proba:
                for cls in predictor.statistical_analysis.train_observed_classes:
                    if row.get(f'__mdb_proba_{cls}', False):
                        values[f'probability_class_{cls}'] = round(row[f'__mdb_proba_{cls}'], 4)

            for block in predictor.analysis_blocks:
                if type(block).__name__ == 'ShapleyValues':
                    cols = block.columns
                    values['shap_base_response'] = round(row['shap_base_response'], 4)
                    values['shap_final_response'] = round(row['shap_final_response'], 4)
                    for col in cols:
                        values[f'shap_contribution_{col}'] = round(row[f'shap_contribution_{col}'], 4)

            if 'lower' in row:
                values['confidence_lower_bound'] = row.get('lower', None)
                values['confidence_upper_bound'] = row.get('upper', None)

            obj = {target: values}
            explain_arr.append(obj)

            td = {'predicted_value': row['prediction']}
            for col in df.columns:
                if col in row:
                    td[col] = row[col]
                elif f'order_{col}' in row:
                    td[col] = row[f'order_{col}']
                elif f'group_{col}' in row:
                    td[col] = row[f'group_{col}']
                else:
                    orginal_index = row.get('original_index')
                    if orginal_index is None:
                        orginal_index = i
                    td[col] = df.iloc[orginal_index][col]
            pred_dicts.append({target: td})

        new_pred_dicts = []
        for row in pred_dicts:
            new_row = {}
            for key in row:
                new_row.update(row[key])
                new_row[key] = new_row['predicted_value']
            del new_row['predicted_value']
            new_pred_dicts.append(new_row)
        pred_dicts = new_pred_dicts

        columns = list(dtype_dict.keys())
        predicted_columns = target
        if not isinstance(predicted_columns, list):
            predicted_columns = [predicted_columns]
        # endregion

        original_target_values = {}
        for col in predicted_columns:
            df = df.reset_index()
            original_target_values[col + '_original'] = []
            for _index, row in df.iterrows():
                original_target_values[col + '_original'].append(row.get(col))

        # region transform ts predictions
        timeseries_settings = learn_args.get('timeseries_settings', {'is_timeseries': False})

        if timeseries_settings['is_timeseries'] is True:
            # offset forecast if have __mdb_forecast_offset > 0
            forecast_offset = any([
                row.get('__mdb_forecast_offset') is not None and row['__mdb_forecast_offset'] > 0
                for row in pred_dicts
            ])

            group_by = timeseries_settings.get('group_by', [])
            order_by_column = timeseries_settings['order_by']
            if isinstance(order_by_column, list):
                order_by_column = order_by_column[0]
            horizon = timeseries_settings['horizon']

            groups = set()
            for row in pred_dicts:
                groups.add(
                    tuple([row[x] for x in group_by])
                )

            # split rows by groups
            rows_by_groups = {}
            for group in groups:
                rows_by_groups[group] = {
                    'rows': [],
                    'explanations': []
                }
                for row_index, row in enumerate(pred_dicts):
                    is_wrong_group = False
                    for i, group_by_key in enumerate(group_by):
                        if row[group_by_key] != group[i]:
                            is_wrong_group = True
                            break
                    if not is_wrong_group:
                        rows_by_groups[group]['rows'].append(row)
                        rows_by_groups[group]['explanations'].append(explain_arr[row_index])

            for group, data in rows_by_groups.items():
                rows = data['rows']
                explanations = data['explanations']

                if len(rows) == 0:
                    break

                for row in rows:
                    predictions = row[target]
                    if isinstance(predictions, list) is False:
                        predictions = [predictions]

                    date_values = row[order_by_column]
                    if isinstance(date_values, list) is False:
                        date_values = [date_values]

                for i in range(len(rows) - 1):
                    if horizon > 1:
                        rows[i][target] = rows[i][target][0]
                        if isinstance(rows[i][order_by_column], list):
                            rows[i][order_by_column] = rows[i][order_by_column][0]
                    for col in ('predicted_value', 'confidence', 'confidence_lower_bound', 'confidence_upper_bound'):
                        if horizon > 1 and col in explanations[i][target]:
                            explanations[i][target][col] = explanations[i][target][col][0]

                last_row = rows.pop()
                last_explanation = explanations.pop()
                for i in range(horizon):
                    new_row = copy.deepcopy(last_row)
                    if horizon > 1:
                        new_row[target] = new_row[target][i]
                        if isinstance(new_row[order_by_column], list):
                            new_row[order_by_column] = new_row[order_by_column][i]
                    if '__mindsdb_row_id' in new_row and (i > 0 or forecast_offset):
                        new_row['__mindsdb_row_id'] = None
                    rows.append(new_row)

                    new_explanation = copy.deepcopy(last_explanation)
                    for col in ('predicted_value', 'confidence', 'confidence_lower_bound', 'confidence_upper_bound'):
                        if horizon > 1 and col in new_explanation[target]:
                            new_explanation[target][col] = new_explanation[target][col][i]
                    if i != 0:
                        new_explanation[target]['anomaly'] = None
                        new_explanation[target]['truth'] = None
                    explanations.append(new_explanation)

            pred_dicts = []
            explanations = []
            for group, data in rows_by_groups.items():
                pred_dicts.extend(data['rows'])
                explanations.extend(data['explanations'])

            original_target_values[f'{target}_original'] = []
            for i in range(len(pred_dicts)):
                original_target_values[f'{target}_original'].append(explanations[i][target].get('truth', None))

            if dtype_dict[order_by_column] == dtype.date:
                for row in pred_dicts:
                    if isinstance(row[order_by_column], (int, float)):
                        row[order_by_column] = datetime.fromtimestamp(row[order_by_column]).date()
            elif dtype_dict[order_by_column] == dtype.datetime:
                for row in pred_dicts:
                    if isinstance(row[order_by_column], (int, float)):
                        row[order_by_column] = datetime.fromtimestamp(row[order_by_column])

            explain_arr = explanations
        # endregion

        if pred_format == 'explain':
            return explain_arr

        keys = [x for x in pred_dicts[0] if x in columns]
        min_max_keys = []
        for col in predicted_columns:
            if dtype_dict[col] in (dtype.integer, dtype.float, dtype.num_tsarray):
                min_max_keys.append(col)

        data = []
        explains = []
        keys_to_save = [*keys, '__mindsdb_row_id', 'select_data_query', 'when_data']
        for i, el in enumerate(pred_dicts):
            data.append({key: el.get(key) for key in keys_to_save})
            explains.append(explain_arr[i])

        for i, row in enumerate(data):
            cast_row_types(row, dtype_dict)

            for k in original_target_values:
                try:
                    row[k] = original_target_values[k][i]
                except Exception:
                    row[k] = None

            for column_name in columns:
                if column_name not in row:
                    row[column_name] = None

            explanation = explains[i]
            for key in predicted_columns:
                row[key + '_confidence'] = explanation[key]['confidence']
                row[key + '_explain'] = json.dumps(explanation[key], cls=NumpyJSONEncoder, ensure_ascii=False)
                if 'anomaly' in explanation[key]:
                    row[key + '_anomaly'] = explanation[key]['anomaly']
            for key in min_max_keys:
                if 'confidence_lower_bound' in explanation[key]:
                    row[key + '_min'] = explanation[key]['confidence_lower_bound']
                if 'confidence_upper_bound' in explanation[key]:
                    row[key + '_max'] = explanation[key]['confidence_upper_bound']

        return pd.DataFrame(data)

    def edit_json_ai(self, name: str, json_ai: dict):
        predictor_record = get_model_record(name=name, ml_handler_name='lightwood')
        assert predictor_record is not None

        json_ai = lightwood.JsonAI.from_dict(json_ai)
        predictor_record.code = lightwood.code_from_json_ai(json_ai)
        db.session.commit()

        json_storage = get_json_storage(
            resource_id=predictor_record.id
        )
        json_storage.set('json_ai', json_ai.to_dict())

    def code_from_json_ai(self, json_ai: dict):
        json_ai = lightwood.JsonAI.from_dict(json_ai)
        code = lightwood.code_from_json_ai(json_ai)
        return code

    def edit_code(self, name: str, code: str):
        """Edit an existing predictor's code"""
        if self.config.get('cloud', False):
            raise Exception('Code editing prohibited on cloud')

        predictor_record = get_model_record(name=name, ml_handler_name='lightwood')
        assert predictor_record is not None

        lightwood.predictor_from_code(code)
        predictor_record.code = code
        db.session.commit()

        json_storage = get_json_storage(
            resource_id=predictor_record.id
        )
        json_storage.delete('json_ai')

    def _get_features_info(self):
        ai_info = self.model_storage.json_get('json_ai')
        if ai_info == {}:
            raise Exception("predictor doesn't contain enough data to generate 'feature' attribute.")
        data = []
        dtype_dict = ai_info["dtype_dict"]
        for column in dtype_dict:
            c_data = []
            c_data.append(column)
            c_data.append(dtype_dict[column])
            c_data.append(ai_info["encoders"][column]["module"])
            if ai_info["encoders"][column]["args"].get("is_target", "False") == "True":
                c_data.append("target")
            else:
                c_data.append("feature")
            data.append(c_data)

        return pd.DataFrame(data, columns=['column', 'type', 'encoder', 'role'])

    def _get_model_info(self):
        json_ai = self.model_storage.json_get('json_ai')
        model_info = self.model_storage.get_info()
        model_data = model_info['data']

        accuracy_functions = json_ai.get('accuracy_functions')
        if accuracy_functions:
            accuracy_functions = str(accuracy_functions)

        models_data = model_data.get("submodel_data", [])
        if models_data == []:
            raise Exception("predictor doesn't contain enough data to generate 'model' attribute")
        data = []

        for model in models_data:
            m_data = []
            m_data.append(model["name"])
            m_data.append(model["accuracy"])
            m_data.append(model.get("training_time", "unknown"))
            m_data.append(1 if model["is_best"] else 0)
            m_data.append(accuracy_functions)
            data.append(m_data)

        return pd.DataFrame(data, columns=['name', 'performance', 'training_time', 'selected', 'accuracy_functions'])

    def _get_ensemble_data(self):
        ai_info = self.model_storage.json_get('json_ai')
        if ai_info == {}:
            raise Exception("predictor doesn't contain enough data to generate 'ensamble' attribute. Please wait until predictor is complete.")
        ai_info_str = json.dumps(ai_info, indent=2)

        return pd.DataFrame([[ai_info_str]], columns=['ensemble'])

    def describe(self, attribute: Optional[str] = None) -> pd.DataFrame:
        if attribute is None:

            model_description = {}

            model_info = self.model_storage.get_info()
            model_data = model_info['data']
            to_predict = model_info['to_predict'][0]
            json_ai = self.model_storage.json_get('json_ai')

            if model_data.get('accuracies', None) is not None:
                if len(model_data['accuracies']) > 0:
                    model_data['accuracy'] = float(np.mean(list(model_data['accuracies'].values())))

            model_columns = self.model_storage.columns_get()

            model_description['accuracies'] = model_data['accuracies']
            model_description['column_importances'] = model_data['column_importances']
            model_description['outputs'] = [to_predict]
            model_description['inputs'] = [col for col in model_columns if col not in model_description['outputs']]
            model_description['model'] = ' --> '.join(str(k) for k in json_ai)

            return pd.DataFrame([model_description])

        else:
            if attribute == "features":
                return self._get_features_info()

            elif attribute == "model":
                return self._get_model_info()

            elif attribute == "ensemble":
                return self._get_ensemble_data()

            else:
                raise Exception("DESCRIBE '%s' predictor attribute is not supported yet" % attribute)
<|MERGE_RESOLUTION|>--- conflicted
+++ resolved
@@ -7,28 +7,10 @@
 import pandas as pd
 from type_infer.dtype import dtype
 import lightwood
-<<<<<<< HEAD
-=======
-from lightwood.api.high_level import ProblemDefinition
-from mindsdb_sql import parse_sql
-from mindsdb_sql.parser.ast.base import ASTNode
-from mindsdb_sql.parser.ast import BinaryOperation, Identifier, Constant, Select, Show, Star, NativeQuery
-from mindsdb_sql.parser.dialects.mindsdb import (
-    RetrainPredictor,
-    CreatePredictor,
-    DropPredictor
-)
-from lightwood import __version__ as lightwood_version
-from type_infer.dtype import dtype
->>>>>>> 980d7939
 import numpy as np
 
 import mindsdb.interfaces.storage.db as db
-from mindsdb.integrations.libs.response import (
-    HandlerStatusResponse,
-    HandlerResponse as Response,
-    RESPONSE_TYPE
-)
+
 from mindsdb.utilities.functions import cast_row_types
 from mindsdb.utilities.hooks import after_predict as after_predict_hook
 from mindsdb.interfaces.model.functions import (
@@ -38,7 +20,6 @@
 from mindsdb.interfaces.storage.json import get_json_storage
 from mindsdb.integrations.libs.base import BaseMLEngine
 
-from .utils import unpack_jsonai_old_args
 from .functions import run_learn, run_update
 
 IS_PY36 = sys.version_info[1] <= 6
