# YugabyteDB Handler

This is the implementation of the YugabyteDB handler for MindsDB.

## YugabyteDB

YugabyteDB is a high-performance, cloud-native distributed SQL database that aims to support all PostgreSQL features. It is best to fit for cloud-native OLTP (i.e. real-time, business-critical) applications that need absolute data correctness and require at least one of the following: scalability, high tolerance to failures, or globally-distributed deployments.

## Implementation
<<<<<<< HEAD
This handler was implemented using the `psycopg`, a Python library that allows you to use Python code to run SQL commands on YugabyteDB.

The required arguments to establish a connection are,
* `user`: username asscociated with database
* `password`: password to authenticate your access
* `host`: host to server IP Address or hostname
* `port`: port through which TCP/IP connection is to be made
* `database`: Database name to be connected
* `schema`(OPTIONAL): comma seperated schemas to be considered for querying (e.g., "**class,company**")
* `sslmode`(OPTIONAL): Specifies the SSL mode for the connection, determining whether to use SSL encryption and the level of verification required (e.g., "**disable**", "**allow**", "**prefer**", "**require**", "**verify-ca**", "**verify-full**").
=======

This handler was implemented using the `psycopg2`, a Python library that allows you to use Python code to run SQL commands on YugabyteDB.

The required arguments to establish a connection are,

- `user`: username asscociated with database
- `password`: password to authenticate your access
- `host`: host to server IP Address or hostname
- `port`: port through which TCPIP connection is to be made
- `database`: Database name to be connected
- `schema`: Schema to which your table is associated
>>>>>>> b1bd84fa

## Usage

In order to make use of this handler and connect to yugabyte in MindsDB, the following syntax can be used,

```sql
CREATE DATABASE yugabyte_datasource
WITH
engine='yugabyte',
parameters={
    "user":"admin",
    "password":"1234",
    "host":"127.0.0.1",
    "port":5433,
    "database":"yugabyte",
<<<<<<< HEAD
    "schema":"super"
=======
    "schema":"your_schema_name"
>>>>>>> b1bd84fa
};
```

Now, you can use this established connection to query your database as follows,

```sql
SELECT * FROM yugabyte_datasource.demo;
```

<<<<<<< HEAD
NOTE : If you are using YugabyteDB Cloud with MindsDB Cloud website you need to add below 3 static IPs of MindsDB Cloud to `allow IP list` for accessing it publicly.
```
18.220.205.95
3.19.152.46
52.14.91.162
```
![public](https://github-production-user-asset-6210df.s3.amazonaws.com/75653580/238903548-1b054591-f5db-4a6d-a3d0-d048671e4cfa.png)
=======
NOTE : If you are using YugabyteDB Cloud with mindsdb cloud website you need to add **`0.0.0.0/0`** to `allow IP list` for accessing it publicly.
![public](https://user-images.githubusercontent.com/75653580/185357710-932da3a0-dd6b-4f7c-afe3-8022cff220eb.png)
>>>>>>> b1bd84fa
<|MERGE_RESOLUTION|>--- conflicted
+++ resolved
@@ -7,7 +7,6 @@
 YugabyteDB is a high-performance, cloud-native distributed SQL database that aims to support all PostgreSQL features. It is best to fit for cloud-native OLTP (i.e. real-time, business-critical) applications that need absolute data correctness and require at least one of the following: scalability, high tolerance to failures, or globally-distributed deployments.
 
 ## Implementation
-<<<<<<< HEAD
 This handler was implemented using the `psycopg`, a Python library that allows you to use Python code to run SQL commands on YugabyteDB.
 
 The required arguments to establish a connection are,
@@ -18,19 +17,7 @@
 * `database`: Database name to be connected
 * `schema`(OPTIONAL): comma seperated schemas to be considered for querying (e.g., "**class,company**")
 * `sslmode`(OPTIONAL): Specifies the SSL mode for the connection, determining whether to use SSL encryption and the level of verification required (e.g., "**disable**", "**allow**", "**prefer**", "**require**", "**verify-ca**", "**verify-full**").
-=======
 
-This handler was implemented using the `psycopg2`, a Python library that allows you to use Python code to run SQL commands on YugabyteDB.
-
-The required arguments to establish a connection are,
-
-- `user`: username asscociated with database
-- `password`: password to authenticate your access
-- `host`: host to server IP Address or hostname
-- `port`: port through which TCPIP connection is to be made
-- `database`: Database name to be connected
-- `schema`: Schema to which your table is associated
->>>>>>> b1bd84fa
 
 ## Usage
 
@@ -46,11 +33,7 @@
     "host":"127.0.0.1",
     "port":5433,
     "database":"yugabyte",
-<<<<<<< HEAD
-    "schema":"super"
-=======
     "schema":"your_schema_name"
->>>>>>> b1bd84fa
 };
 ```
 
@@ -60,7 +43,6 @@
 SELECT * FROM yugabyte_datasource.demo;
 ```
 
-<<<<<<< HEAD
 NOTE : If you are using YugabyteDB Cloud with MindsDB Cloud website you need to add below 3 static IPs of MindsDB Cloud to `allow IP list` for accessing it publicly.
 ```
 18.220.205.95
@@ -68,7 +50,3 @@
 52.14.91.162
 ```
 ![public](https://github-production-user-asset-6210df.s3.amazonaws.com/75653580/238903548-1b054591-f5db-4a6d-a3d0-d048671e4cfa.png)
-=======
-NOTE : If you are using YugabyteDB Cloud with mindsdb cloud website you need to add **`0.0.0.0/0`** to `allow IP list` for accessing it publicly.
-![public](https://user-images.githubusercontent.com/75653580/185357710-932da3a0-dd6b-4f7c-afe3-8022cff220eb.png)
->>>>>>> b1bd84fa
