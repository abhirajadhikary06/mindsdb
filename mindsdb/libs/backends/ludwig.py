--- conflicted
+++ resolved
@@ -94,17 +94,10 @@
             columns = [[col, col_ind] for col_ind, col in enumerate(self.transaction.persistent_model_metadata.columns) if col not in self.transaction.persistent_model_metadata.predict_columns]
         elif mode == 'validate':
             indexes = self.transaction.input_data.validation_indexes[KEY_NO_GROUP_BY]
-<<<<<<< HEAD
             columns = [[col, col_ind] for col_ind, col in enumerate(self.transaction.persistent_model_metadata.columns) if col not in self.transaction.persistent_model_metadata.predict_columns]
         elif mode == 'test':
             indexes = self.transaction.input_data.test_indexes[KEY_NO_GROUP_BY]
             columns = [[col, col_ind] for col_ind, col in enumerate(self.transaction.persistent_model_metadata.columns) if col not in self.transaction.persistent_model_metadata.predict_columns]
-=======
-            columns = [col for col in self.transaction.persistent_model_metadata.columns if col not in self.transaction.persistent_model_metadata.predict_columns]
-        elif mode == 'test':
-            indexes = self.transaction.input_data.test_indexes[KEY_NO_GROUP_BY]
-            columns = [col for col in self.transaction.persistent_model_metadata.columns if col not in self.transaction.persistent_model_metadata.predict_columns]
->>>>>>> bb8d5845
         else:
             raise Exception(f'Unknown mode specified: "{mode}"')
         model_definition = {'input_features': [], 'output_features': []}
