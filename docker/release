--- conflicted
+++ resolved
@@ -77,14 +77,9 @@
     pip install --prefer-binary --no-cache-dir \
         sqlalchemy-sqlany sqlanydb || true \
     pip install --prefer-binary --no-cache-dir openai==0.27.0 || true \
-<<<<<<< HEAD
-    pip install --prefer-binary --no-cache-dir \
-        'neuralforecast>=1.4.0, <1.5.0' 'hierarchicalforecast<1.0' 'hyperopt<1.0' || true
-=======
     pip install --prefer-binary --no-cache-dir tweepy || true \
-    pip install --prefer-binary --no-cache-dir 'statsforecast>=1.4.0, <2.0' 'hierarchicalforecast<1.0' || true
+    pip install --prefer-binary --no-cache-dir 'neuralforecast>=1.4.0, <1.5.0' 'hierarchicalforecast<1.0' 'hyperopt<1.0' || true
 
->>>>>>> 5bdb0a0d
 
 ARG VERSION=
 RUN pip install --no-cache-dir mindsdb${VERSION:+"==$VERSION"}
