# MindsDB Cloud

MindsDB Cloud is a service hosted by MindsDB. It contains all of the latest updates and provides a handy SQL editor so you can run your queries right away.

You can sign up for [a free account at MindsDB Cloud here](https://cloud.mindsdb.com/register). Follow the steps below that guide you through the sign-up process.

## Create a Free Account at [MindsDB Cloud](https://cloud.mindsdb.com/register)

Follow [this link](https://cloud.mindsdb.com/register) and fill out the sign-up form, as below.

<figure markdown> 
    ![sign-up](/assets/cloud/cloud-signup-filledout.png){ width="600", loading=lazy  }
    <figcaption></figcaption>
</figure>

!!! Tip "MindsDB Cloud Terms and Conditions"
    You can view it [here](https://mindsdb.com/terms/).

## Log In to the [MindsDB Cloud](https://cloud.mindsdb.com/login)

Follow [this link](https://cloud.mindsdb.com/login) and input your credentials, as below.

<figure markdown> 
    ![log-in](/assets/cloud/login.png){ width="600", loading=lazy }
    <figcaption></figcaption>
</figure>

## Email Validation

After you sign up for a free MindsDB Cloud account, we'll send you a confirmation email. Click on the *Verify Email* button to validate your account.

<figure markdown> 
    ![sign-up](/assets/cloud/email.png){ width="600", loading=lazy  }
    <figcaption></figcaption>
</figure>

## Use [MindsDB Cloud](https://cloud.mindsdb.com/login)

Now, you are ready to use MindsDB Cloud.

<figure markdown> 
    ![GUI](/assets/cloud/gui.png){ width="800", loading=lazy }
    <figcaption></figcaption>
</figure>

!!! tip "What's next?"
<<<<<<< HEAD
=======
    Now you can use [MindsDB Cloud as a SQL database](/connect/mindsdb_editor).<br/>
>>>>>>> 9cbf4658
    We recommend you follow one of our tutorials or learn more about the [MindsDB Database](/sql/table-structure/).<|MERGE_RESOLUTION|>--- conflicted
+++ resolved
@@ -44,8 +44,4 @@
 </figure>
 
 !!! tip "What's next?"
-<<<<<<< HEAD
-=======
-    Now you can use [MindsDB Cloud as a SQL database](/connect/mindsdb_editor).<br/>
->>>>>>> 9cbf4658
     We recommend you follow one of our tutorials or learn more about the [MindsDB Database](/sql/table-structure/).