--- conflicted
+++ resolved
@@ -18,7 +18,6 @@
 
 We use the [`CREATE MODEL`](/sql/create/predictor) statement to bring the OpenAI models to MindsDB.
 
-<<<<<<< HEAD
 
 Generally, it looks like this:
 
@@ -34,13 +33,11 @@
 ```
 
 ## Example
-=======
 <Tip>
 For more examples and explanations, visit our [doc page on OpenAI](/custom-model/openai/).
 </Tip>
 
 ### Example using SQL
->>>>>>> 8e8b59a6
 
 Let's go through a sentiment classification example to understand better how to bring OpenAI models to MindsDB as AI tables.
 
